package server

import (
	"crypto/tls"
	"encoding/json"
	"fmt"
	"net"
	"net/http"
	"reflect"
	"sort"
	"strings"
	"time"

	"github.com/containous/mux"
	"github.com/containous/traefik/configuration"
	"github.com/containous/traefik/healthcheck"
	"github.com/containous/traefik/hostresolver"
	"github.com/containous/traefik/log"
	"github.com/containous/traefik/metrics"
	"github.com/containous/traefik/middlewares"
	"github.com/containous/traefik/middlewares/pipelining"
	"github.com/containous/traefik/rules"
	traefiktls "github.com/containous/traefik/tls"
	"github.com/containous/traefik/tls/generate"
	"github.com/containous/traefik/types"
	"github.com/eapache/channels"
	"github.com/sirupsen/logrus"
	"github.com/urfave/negroni"
	"github.com/vulcand/oxy/forward"
)

// loadConfiguration manages dynamically frontends, backends and TLS configurations
func (s *Server) loadConfiguration(configMsg types.ConfigMessage) {
	currentConfigurations := s.currentConfigurations.Get().(types.Configurations)

	// Copy configurations to new map so we don't change current if LoadConfig fails
	newConfigurations := make(types.Configurations)
	for k, v := range currentConfigurations {
		newConfigurations[k] = v
	}
	newConfigurations[configMsg.ProviderName] = configMsg.Configuration

	s.metricsRegistry.ConfigReloadsCounter().Add(1)

	newServerEntryPoints, err := s.loadConfig(newConfigurations, s.globalConfiguration)
	if err != nil {
		s.metricsRegistry.ConfigReloadsFailureCounter().Add(1)
		s.metricsRegistry.LastConfigReloadFailureGauge().Set(float64(time.Now().Unix()))
		log.Error("Error loading new configuration, aborted ", err)
		return
	}

	s.metricsRegistry.LastConfigReloadSuccessGauge().Set(float64(time.Now().Unix()))

	for newServerEntryPointName, newServerEntryPoint := range newServerEntryPoints {
		s.serverEntryPoints[newServerEntryPointName].httpRouter.UpdateHandler(newServerEntryPoint.httpRouter.GetHandler())

		if s.entryPoints[newServerEntryPointName].Configuration.TLS == nil {
			if newServerEntryPoint.certs.ContainsCertificates() {
				log.Debugf("Certificates not added to non-TLS entryPoint %s.", newServerEntryPointName)
			}
		} else {
			s.serverEntryPoints[newServerEntryPointName].certs.DynamicCerts.Set(newServerEntryPoint.certs.DynamicCerts.Get())
			s.serverEntryPoints[newServerEntryPointName].certs.ResetCache()
		}
		log.Infof("Server configuration reloaded on %s", s.serverEntryPoints[newServerEntryPointName].httpServer.Addr)
	}

	s.currentConfigurations.Set(newConfigurations)

	for _, listener := range s.configurationListeners {
		listener(*configMsg.Configuration)
	}

	s.postLoadConfiguration()
}

// loadConfig returns a new gorilla.mux Route from the specified global configuration and the dynamic
// provider configurations.
func (s *Server) loadConfig(configurations types.Configurations, globalConfiguration configuration.GlobalConfiguration) (map[string]*serverEntryPoint, error) {
	redirectHandlers, err := s.buildEntryPointRedirect()
	if err != nil {
		return nil, err
	}

	serverEntryPoints := s.buildServerEntryPoints()

	backendsHandlers := map[string]http.Handler{}
	backendsHealthCheck := map[string]*healthcheck.BackendConfig{}

	var postConfigs []handlerPostConfig

	for providerName, config := range configurations {
		frontendNames := sortedFrontendNamesForConfig(config)

		for _, frontendName := range frontendNames {
			frontendPostConfigs, err := s.loadFrontendConfig(providerName, frontendName, config,
				redirectHandlers, serverEntryPoints,
				backendsHandlers, backendsHealthCheck)
			if err != nil {
				log.Errorf("%v. Skipping frontend %s...", err, frontendName)
			}

			if len(frontendPostConfigs) > 0 {
				postConfigs = append(postConfigs, frontendPostConfigs...)
			}
		}
	}

	for _, postConfig := range postConfigs {
		err := postConfig(backendsHandlers)
		if err != nil {
			log.Errorf("middleware post configuration error: %v", err)
		}
	}

	healthcheck.GetHealthCheck(s.metricsRegistry).SetBackendsConfiguration(s.routinesPool.Ctx(), backendsHealthCheck)

	// Get new certificates list sorted per entrypoints
	// Update certificates
	entryPointsCertificates, err := s.loadHTTPSConfiguration(configurations, globalConfiguration.DefaultEntryPoints)
	// FIXME error management

	// Sort routes and update certificates
	for serverEntryPointName, serverEntryPoint := range serverEntryPoints {
		serverEntryPoint.httpRouter.GetHandler().SortRoutes()
		if _, exists := entryPointsCertificates[serverEntryPointName]; exists {
			serverEntryPoint.certs.DynamicCerts.Set(entryPointsCertificates[serverEntryPointName])
		}
	}

	return serverEntryPoints, err
}

func (s *Server) loadFrontendConfig(
	providerName string, frontendName string, config *types.Configuration,
	redirectHandlers map[string]negroni.Handler, serverEntryPoints map[string]*serverEntryPoint,
	backendsHandlers map[string]http.Handler, backendsHealthCheck map[string]*healthcheck.BackendConfig,
) ([]handlerPostConfig, error) {

	frontend := config.Frontends[frontendName]
	hostResolver := buildHostResolver(s.globalConfiguration)

	if len(frontend.EntryPoints) == 0 {
		return nil, fmt.Errorf("no entrypoint defined for frontend %s", frontendName)
	}

	backend := config.Backends[frontend.Backend]
	if backend == nil {
		return nil, fmt.Errorf("undefined backend '%s' for frontend %s", frontend.Backend, frontendName)
	}

	frontendHash, err := frontend.Hash()
	if err != nil {
		return nil, fmt.Errorf("error calculating hash value for frontend %s: %v", frontendName, err)
	}

	var postConfigs []handlerPostConfig

	for _, entryPointName := range frontend.EntryPoints {
		log.Debugf("Wiring frontend %s to entryPoint %s", frontendName, entryPointName)

		entryPoint := s.entryPoints[entryPointName].Configuration

		if backendsHandlers[entryPointName+providerName+frontendHash] == nil {
			log.Debugf("Creating backend %s", frontend.Backend)

			handlers, responseModifier, postConfig, err := s.buildMiddlewares(frontendName, frontend, config.Backends, entryPointName, providerName)
			if err != nil {
				return nil, err
			}

			if postConfig != nil {
				postConfigs = append(postConfigs, postConfig)
			}

			fwd, err := s.buildForwarder(entryPointName, entryPoint, frontendName, frontend, responseModifier)
			if err != nil {
				return nil, fmt.Errorf("failed to create the forwarder for frontend %s: %v", frontendName, err)
			}

			lb, healthCheckConfig, err := s.buildBalancerMiddlewares(frontendName, frontend, backend, fwd)
			if err != nil {
				return nil, err
			}

			// Handler used by error pages
			if backendsHandlers[entryPointName+providerName+frontend.Backend] == nil {
				backendsHandlers[entryPointName+providerName+frontend.Backend] = lb
			}

			if healthCheckConfig != nil {
				backendsHealthCheck[entryPointName+providerName+frontendHash] = healthCheckConfig
			}

			n := negroni.New()

			if _, exist := redirectHandlers[entryPointName]; exist {
				n.Use(redirectHandlers[entryPointName])
			}

			for _, handler := range handlers {
				n.Use(handler)
			}

			n.UseHandler(lb)

			backendsHandlers[entryPointName+providerName+frontendHash] = n
		} else {
			log.Debugf("Reusing backend %s [%s - %s - %s - %s]",
				frontend.Backend, entryPointName, providerName, frontendName, frontendHash)
		}

		serverRoute, err := buildServerRoute(serverEntryPoints[entryPointName], frontendName, frontend, hostResolver)
		if err != nil {
			return nil, err
		}

		handler := buildMatcherMiddlewares(serverRoute, backendsHandlers[entryPointName+providerName+frontendHash])
		serverRoute.Route.Handler(handler)

		err = serverRoute.Route.GetError()
		if err != nil {
			// FIXME error management
			log.Errorf("Error building route: %s", err)
		}
	}

	return postConfigs, nil
}

func (s *Server) buildForwarder(entryPointName string, entryPoint *configuration.EntryPoint,
	frontendName string, frontend *types.Frontend,
	responseModifier modifyResponse) (http.Handler, error) {

	roundTripper, err := s.getRoundTripper(entryPointName, frontend.PassTLSCert, entryPoint.TLS)
	if err != nil {
		return nil, fmt.Errorf("failed to create RoundTripper for frontend %s: %v", frontendName, err)
	}

	var fwd http.Handler
	fwd, err = forward.New(
		forward.Stream(true),
		forward.PassHostHeader(frontend.PassHostHeader),
		forward.RoundTripper(roundTripper),
		forward.ResponseModifier(responseModifier),
		forward.BufferPool(s.bufferPool),
		forward.WebsocketConnectionClosedHook(func(req *http.Request, conn net.Conn) {
			server := req.Context().Value(http.ServerContextKey).(*http.Server)
			if server != nil {
				connState := server.ConnState
				if connState != nil {
					connState(conn, http.StateClosed)
				}
			}
		}),
	)
	if err != nil {
		return nil, fmt.Errorf("error creating forwarder for frontend %s: %v", frontendName, err)
	}

	if s.tracingMiddleware.IsEnabled() {
		tm := s.tracingMiddleware.NewForwarderMiddleware(frontendName, frontend.Backend)

		next := fwd
		fwd = http.HandlerFunc(func(w http.ResponseWriter, r *http.Request) {
			tm.ServeHTTP(w, r, next.ServeHTTP)
		})
	}

	fwd = pipelining.NewPipelining(fwd)

	return fwd, nil
}

func buildServerRoute(serverEntryPoint *serverEntryPoint, frontendName string, frontend *types.Frontend, hostResolver *hostresolver.Resolver) (*types.ServerRoute, error) {
	serverRoute := &types.ServerRoute{Route: serverEntryPoint.httpRouter.GetHandler().NewRoute().Name(frontendName)}

	priority := 0
	for routeName, route := range frontend.Routes {
		rls := rules.Rules{Route: serverRoute, HostResolver: hostResolver}
		newRoute, err := rls.Parse(route.Rule)
		if err != nil {
			return nil, fmt.Errorf("error creating route for frontend %s: %v", frontendName, err)
		}

		serverRoute.Route = newRoute

		priority += len(route.Rule)
		log.Debugf("Creating route %s %s", routeName, route.Rule)
	}

	if frontend.Priority > 0 {
		serverRoute.Route.Priority(frontend.Priority)
	} else {
		serverRoute.Route.Priority(priority)
	}

	return serverRoute, nil
}

func (s *Server) preLoadConfiguration(configMsg types.ConfigMessage) {
	providersThrottleDuration := time.Duration(s.globalConfiguration.ProvidersThrottleDuration)
	s.defaultConfigurationValues(configMsg.Configuration)
	currentConfigurations := s.currentConfigurations.Get().(types.Configurations)

	if log.GetLevel() == logrus.DebugLevel {
		jsonConf, _ := json.Marshal(configMsg.Configuration)
		log.Debugf("Configuration received from provider %s: %s", configMsg.ProviderName, string(jsonConf))
	}

	if configMsg.Configuration == nil || configMsg.Configuration.Backends == nil && configMsg.Configuration.Frontends == nil && configMsg.Configuration.TLS == nil {
		log.Infof("Skipping empty Configuration for provider %s", configMsg.ProviderName)
		return
	}

	if reflect.DeepEqual(currentConfigurations[configMsg.ProviderName], configMsg.Configuration) {
		log.Infof("Skipping same configuration for provider %s", configMsg.ProviderName)
		return
	}

	providerConfigUpdateCh, ok := s.providerConfigUpdateMap[configMsg.ProviderName]
	if !ok {
		providerConfigUpdateCh = make(chan types.ConfigMessage)
		s.providerConfigUpdateMap[configMsg.ProviderName] = providerConfigUpdateCh
		s.routinesPool.Go(func(stop chan bool) {
			s.throttleProviderConfigReload(providersThrottleDuration, s.configurationValidatedChan, providerConfigUpdateCh, stop)
		})
	}

	providerConfigUpdateCh <- configMsg
}

func (s *Server) defaultConfigurationValues(configuration *types.Configuration) {
	if configuration == nil || configuration.Frontends == nil {
		return
	}
	s.configureFrontends(configuration.Frontends)
	configureBackends(configuration.Backends)
}

func (s *Server) configureFrontends(frontends map[string]*types.Frontend) {
	defaultEntrypoints := s.globalConfiguration.DefaultEntryPoints

	for frontendName, frontend := range frontends {
		// default endpoints if not defined in frontends
		if len(frontend.EntryPoints) == 0 {
			frontend.EntryPoints = defaultEntrypoints
		}

		frontendEntryPoints, undefinedEntryPoints := s.filterEntryPoints(frontend.EntryPoints)
		if len(undefinedEntryPoints) > 0 {
			log.Errorf("Undefined entry point(s) '%s' for frontend %s", strings.Join(undefinedEntryPoints, ","), frontendName)
		}

		frontend.EntryPoints = frontendEntryPoints
	}
}

func (s *Server) filterEntryPoints(entryPoints []string) ([]string, []string) {
	var frontendEntryPoints []string
	var undefinedEntryPoints []string

	for _, fepName := range entryPoints {
		var exist bool

		for epName := range s.entryPoints {
			if epName == fepName {
				exist = true
				break
			}
		}

		if exist {
			frontendEntryPoints = append(frontendEntryPoints, fepName)
		} else {
			undefinedEntryPoints = append(undefinedEntryPoints, fepName)
		}
	}

	return frontendEntryPoints, undefinedEntryPoints
}

func configureBackends(backends map[string]*types.Backend) {
	for backendName := range backends {
		backend := backends[backendName]

		_, err := types.NewLoadBalancerMethod(backend.LoadBalancer)
		if err != nil {
			log.Debugf("Backend %s: %v", backendName, err)

			var stickiness *types.Stickiness
			if backend.LoadBalancer != nil {
				stickiness = backend.LoadBalancer.Stickiness
			}
			backend.LoadBalancer = &types.LoadBalancer{
				Method:     "wrr",
				Stickiness: stickiness,
			}
		}
	}
}

func (s *Server) listenConfigurations(stop chan bool) {
	for {
		select {
		case <-stop:
			return
		case configMsg, ok := <-s.configurationValidatedChan:
			if !ok || configMsg.Configuration == nil {
				return
			}
			s.loadConfiguration(configMsg)
		}
	}
}

// throttleProviderConfigReload throttles the configuration reload speed for a single provider.
// It will immediately publish a new configuration and then only publish the next configuration after the throttle duration.
// Note that in the case it receives N new configs in the timeframe of the throttle duration after publishing,
// it will publish the last of the newly received configurations.
func (s *Server) throttleProviderConfigReload(throttle time.Duration, publish chan<- types.ConfigMessage, in <-chan types.ConfigMessage, stop chan bool) {
	ring := channels.NewRingChannel(1)
	defer ring.Close()

	s.routinesPool.Go(func(stop chan bool) {
		for {
			select {
			case <-stop:
				return
			case nextConfig := <-ring.Out():
				if config, ok := nextConfig.(types.ConfigMessage); ok {
					publish <- config
					time.Sleep(throttle)
				}
			}
		}
	})

	for {
		select {
		case <-stop:
			return
		case nextConfig := <-in:
			ring.In() <- nextConfig
		}
	}
}

func buildMatcherMiddlewares(serverRoute *types.ServerRoute, handler http.Handler) http.Handler {
	// path replace - This needs to always be the very last on the handler chain (first in the order in this function)
	// -- Replacing Path should happen at the very end of the Modifier chain, after all the Matcher+Modifiers ran
	if len(serverRoute.ReplacePath) > 0 {
		handler = &middlewares.ReplacePath{
			Path:    serverRoute.ReplacePath,
			Handler: handler,
		}
	}

	if len(serverRoute.ReplacePathRegex) > 0 {
		sp := strings.Split(serverRoute.ReplacePathRegex, " ")
		if len(sp) == 2 {
			handler = middlewares.NewReplacePathRegexHandler(sp[0], sp[1], handler)
		} else {
			log.Warnf("Invalid syntax for ReplacePathRegex: %s. Separate the regular expression and the replacement by a space.", serverRoute.ReplacePathRegex)
		}
	}

	// add prefix - This needs to always be right before ReplacePath on the chain (second in order in this function)
	// -- Adding Path Prefix should happen after all *Strip Matcher+Modifiers ran, but before Replace (in case it's configured)
	if len(serverRoute.AddPrefix) > 0 {
		handler = &middlewares.AddPrefix{
			Prefix:  serverRoute.AddPrefix,
			Handler: handler,
		}
	}

	// strip prefix
	if len(serverRoute.StripPrefixes) > 0 {
		handler = &middlewares.StripPrefix{
			Prefixes: serverRoute.StripPrefixes,
			Handler:  handler,
		}
	}

	// strip prefix with regex
	if len(serverRoute.StripPrefixesRegex) > 0 {
		handler = middlewares.NewStripPrefixRegex(handler, serverRoute.StripPrefixesRegex)
	}

	return handler
}

func (s *Server) postLoadConfiguration() {
	if s.metricsRegistry.IsEnabled() {
		activeConfig := s.currentConfigurations.Get().(types.Configurations)
		metrics.OnConfigurationUpdate(activeConfig)
	}

	if s.globalConfiguration.ACME == nil || s.leadership == nil || !s.leadership.IsLeader() {
		return
	}

	if s.globalConfiguration.ACME.OnHostRule {
		currentConfigurations := s.currentConfigurations.Get().(types.Configurations)
		for _, config := range currentConfigurations {
			for _, frontend := range config.Frontends {

				// check if one of the frontend entrypoints is configured with TLS
				// and is configured with ACME
				acmeEnabled := false
				for _, entryPoint := range frontend.EntryPoints {
					if s.globalConfiguration.ACME.EntryPoint == entryPoint && s.entryPoints[entryPoint].Configuration.TLS != nil {
						acmeEnabled = true
						break
					}
				}

				if acmeEnabled {
					for _, route := range frontend.Routes {
						rls := rules.Rules{}
						domains, err := rls.ParseDomains(route.Rule)
						if err != nil {
							log.Errorf("Error parsing domains: %v", err)
						} else if len(domains) == 0 {
							log.Debugf("No domain parsed in rule %q", route.Rule)
						} else {
							s.globalConfiguration.ACME.LoadCertificateForDomains(domains)
						}
					}
				}
			}
		}
	}
}

// loadHTTPSConfiguration add/delete HTTPS certificate managed dynamically
func (s *Server) loadHTTPSConfiguration(configurations types.Configurations, defaultEntryPoints configuration.DefaultEntryPoints) (map[string]map[string]*tls.Certificate, error) {
	newEPCertificates := make(map[string]map[string]*tls.Certificate)
	// Get all certificates
	for _, config := range configurations {
		if config.TLS != nil && len(config.TLS) > 0 {
			if err := traefiktls.SortTLSPerEntryPoints(config.TLS, newEPCertificates, defaultEntryPoints); err != nil {
				return nil, err
			}
		}
	}
	return newEPCertificates, nil
}

func (s *Server) buildServerEntryPoints() map[string]*serverEntryPoint {
	serverEntryPoints := make(map[string]*serverEntryPoint)
	for entryPointName, entryPoint := range s.entryPoints {
		serverEntryPoints[entryPointName] = &serverEntryPoint{
			httpRouter:       middlewares.NewHandlerSwitcher(s.buildDefaultHTTPRouter()),
			onDemandListener: entryPoint.OnDemandListener,
			tlsALPNGetter:    entryPoint.TLSALPNGetter,
		}

		if entryPoint.CertificateStore != nil {
			serverEntryPoints[entryPointName].certs = entryPoint.CertificateStore
		} else {
			serverEntryPoints[entryPointName].certs = traefiktls.NewCertificateStore()
		}

		if entryPoint.Configuration.TLS != nil {
			serverEntryPoints[entryPointName].certs.SniStrict = entryPoint.Configuration.TLS.SniStrict

			if entryPoint.Configuration.TLS.DefaultCertificate != nil {
				cert, err := buildDefaultCertificate(entryPoint.Configuration.TLS.DefaultCertificate)
				if err != nil {
					log.Error(err)
					continue
				}
				serverEntryPoints[entryPointName].certs.DefaultCertificate = cert
			} else {
				cert, err := generate.DefaultCertificate()
				if err != nil {
<<<<<<< HEAD
					log.Error(err)
=======
					log.Errorf("failed to generate default certificate: %v", err)
>>>>>>> a9deeb32
					continue
				}
				serverEntryPoints[entryPointName].certs.DefaultCertificate = cert
			}
			if len(entryPoint.Configuration.TLS.Certificates) > 0 {
				config, _ := entryPoint.Configuration.TLS.Certificates.CreateTLSConfig(entryPointName)
				certMap := s.buildNameOrIPToCertificate(config.Certificates)
				serverEntryPoints[entryPointName].certs.StaticCerts.Set(certMap)

			}
		}
	}
	return serverEntryPoints
}

func buildDefaultCertificate(defaultCertificate *traefiktls.Certificate) (*tls.Certificate, error) {
	certFile, err := defaultCertificate.CertFile.Read()
	if err != nil {
		return nil, fmt.Errorf("failed to get cert file content: %v", err)
	}

	keyFile, err := defaultCertificate.KeyFile.Read()
	if err != nil {
		return nil, fmt.Errorf("failed to get key file content: %v", err)
	}

	cert, err := tls.X509KeyPair(certFile, keyFile)
	if err != nil {
		return nil, fmt.Errorf("failed to load X509 key pair: %v", err)
	}
	return &cert, nil
}

func (s *Server) buildDefaultHTTPRouter() *mux.Router {
	rt := mux.NewRouter()
	rt.NotFoundHandler = s.wrapHTTPHandlerWithAccessLog(http.HandlerFunc(http.NotFound), "backend not found")
	rt.StrictSlash(true)
	rt.SkipClean(true)
	return rt
}

func sortedFrontendNamesForConfig(configuration *types.Configuration) []string {
	var keys []string
	for key := range configuration.Frontends {
		keys = append(keys, key)
	}
	sort.Strings(keys)
	return keys
}

func buildHostResolver(globalConfig configuration.GlobalConfiguration) *hostresolver.Resolver {
	if globalConfig.HostResolver != nil {
		return &hostresolver.Resolver{
			CnameFlattening: globalConfig.HostResolver.CnameFlattening,
			ResolvConfig:    globalConfig.HostResolver.ResolvConfig,
			ResolvDepth:     globalConfig.HostResolver.ResolvDepth,
		}
	}
	return nil
}<|MERGE_RESOLUTION|>--- conflicted
+++ resolved
@@ -576,11 +576,7 @@
 			} else {
 				cert, err := generate.DefaultCertificate()
 				if err != nil {
-<<<<<<< HEAD
-					log.Error(err)
-=======
 					log.Errorf("failed to generate default certificate: %v", err)
->>>>>>> a9deeb32
 					continue
 				}
 				serverEntryPoints[entryPointName].certs.DefaultCertificate = cert
