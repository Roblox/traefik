# Traefik & Kubernetes

The Kubernetes Gateway API, The Experimental Way.
{: .subtitle }

## Configuration Examples

??? example "Configuring Kubernetes Gateway provider and Deploying/Exposing Services"

    ```yaml tab="Gateway API"
    --8<-- "content/reference/dynamic-configuration/kubernetes-gateway-simple-https.yml"
    ```

    ```yaml tab="Whoami Service"
    --8<-- "content/reference/dynamic-configuration/kubernetes-whoami-svc.yml"
    ```
    
    ```yaml tab="Traefik Service"
    --8<-- "content/reference/dynamic-configuration/kubernetes-gateway-traefik-lb-svc.yml"
    ```

    ```yaml tab="RBAC"
    --8<-- "content/reference/dynamic-configuration/kubernetes-gateway-rbac.yml"
    ```

## Routing Configuration

### Custom Resource Definition (CRD)

* You can find an exhaustive list, of the custom resources and their attributes in
[the reference page](../../reference/dynamic-configuration/kubernetes-gateway.md) or in the Kubernetes Sigs `Gateway API` [repository](https://github.com/kubernetes-sigs/gateway-api).
* Validate that [the prerequisites](../../providers/kubernetes-gateway.md#configuration-requirements) are fulfilled before using the Traefik Kubernetes Gateway Provider.
    
You can find an excerpt of the supported Kubernetes Gateway API resources in the table below:

| Kind                               | Purpose                                                                   | Concept Behind                                                                       |
|------------------------------------|---------------------------------------------------------------------------|--------------------------------------------------------------------------------------|
| [GatewayClass](#kind-gatewayclass) | Defines a set of Gateways that share a common configuration and behaviour | [GatewayClass](https://gateway-api.sigs.k8s.io/api-types/gatewayclass)               |
| [Gateway](#kind-gateway)           | Describes how traffic can be translated to Services within the cluster    | [Gateway](https://gateway-api.sigs.k8s.io/api-types/gateway)                         |
| [HTTPRoute](#kind-httproute)       | HTTP rules for mapping requests from a Gateway to Kubernetes Services     | [Route](https://gateway-api.sigs.k8s.io/api-types/httproute)                         |
| [TCPRoute](#kind-tcproute)         | Allows mapping TCP requests from a Gateway to Kubernetes Services         | [Route](https://gateway-api.sigs.k8s.io/concepts/api-overview/#httptcpfooroute)      |
| [TLSRoute](#kind-tlsroute)         | Allows mapping TLS requests from a Gateway to Kubernetes Services         | [Route](https://gateway-api.sigs.k8s.io/concepts/api-overview/#httptcpfooroute)      |

### Kind: `GatewayClass`

`GatewayClass` is cluster-scoped resource defined by the infrastructure provider. This resource represents a class of Gateways that can be instantiated.
More details on the GatewayClass [official documentation](https://gateway-api.sigs.k8s.io/api-types/gatewayclass/).

The `GatewayClass` should be declared by the infrastructure provider, otherwise please register the `GatewayClass`
[definition](../../reference/dynamic-configuration/kubernetes-gateway.md#definitions) in the Kubernetes cluster before 
creating `GatewayClass` objects.

!!! info "Declaring GatewayClass"

    ```yaml
    kind: GatewayClass
    apiVersion: networking.x-k8s.io/v1alpha1
    metadata:
      name: my-gateway-class
    spec:
      # Controller is a domain/path string that indicates
      # the controller that is managing Gateways of this class.
      controller: traefik.io/gateway-controller
    ```

### Kind: `Gateway`

A `Gateway` is 1:1 with the life cycle of the configuration of infrastructure. When a user creates a Gateway, 
some load balancing infrastructure is provisioned or configured by the GatewayClass controller. 
More details on the Gateway [official documentation](https://gateway-api.sigs.k8s.io/api-types/gateway/).

Register the `Gateway` [definition](../../reference/dynamic-configuration/kubernetes-gateway.md#definitions) in the
Kubernetes cluster before creating `Gateway` objects.

Depending on the Listener Protocol, different modes and Route types are supported.

| Listener Protocol | TLS Mode       | Route Type Supported         |
|-------------------|----------------|------------------------------|
| TCP               | Not applicable | [TCPRoute](#kind-tcproute)   |
| TLS               | Passthrough    | [TLSRoute](#kind-tlsroute)   |
| TLS               | Terminate      | [TCPRoute](#kind-tcproute)   |
| HTTP              | Not applicable | [HTTPRoute](#kind-httproute) |
| HTTPS             | Terminate      | [HTTPRoute](#kind-httproute) |

!!! info "Declaring Gateway"

    ```yaml tab="HTTP Listener"
    kind: Gateway
    apiVersion: networking.x-k8s.io/v1alpha1
    metadata:
      name: my-http-gateway
      namespace: default
    spec:
      gatewayClassName: my-gateway-class        # [1]
      listeners:                                # [2]
        - protocol: HTTP                        # [3] 
          port: 80                              # [4]
          routes:                               # [8]
            kind: HTTPRoute                     # [9]
            selector:                           # [10]
              matchLabels:                      # [11]
                app: foo
    ```

    ```yaml tab="HTTPS Listener"
    kind: Gateway
    apiVersion: networking.x-k8s.io/v1alpha1
    metadata:
      name: my-https-gateway
      namespace: default
    spec:
      gatewayClassName: my-gateway-class        # [1]
      listeners:                                # [2]
        - protocol: HTTPS                       # [3] 
          port: 443                             # [4]
          tls:                                  # [6]
            certificateRef:                     # [7]
              group: "core"
              kind: "Secret"
              name: "mysecret"
          routes:                               # [8]
            kind: HTTPRoute                     # [9]
            selector:                           # [10]
              matchLabels:                      # [11]
                app: foo
    ```

    ```yaml tab="TCP Listener"
    kind: Gateway
    apiVersion: networking.x-k8s.io/v1alpha1
    metadata:
      name: my-tcp-gateway
      namespace: default
    spec:
      gatewayClassName: my-gateway-class        # [1]
      listeners:                                # [2]
        - protocol: TCP                         # [3] 
          port: 8000                            # [4]
          routes:                               # [8]
            kind: TCPRoute                      # [9]
            selector:                           # [10]
              matchLabels:                      # [11]
                app: footcp
    ```

    ```yaml tab="TLS Listener"
    kind: Gateway
    apiVersion: networking.x-k8s.io/v1alpha1
    metadata:
      name: my-tls-gateway
      namespace: default
    spec:
      gatewayClassName: my-gateway-class        # [1]
      listeners:                                # [2]
        - protocol: TLS                         # [3] 
          port: 443                             # [4]
          hostname: foo.com                     # [5]
          tls:                                  # [6]
            certificateRef:                     # [7]
              group: "core"
              kind: "Secret"
              name: "mysecret"
          routes:                               # [8]
            kind: TLSRoute                      # [9]
            selector:                           # [10]
              matchLabels:                      # [11]
                app: footcp
    ```

| Ref  | Attribute          | Description                                                                                                                                          |
|------|--------------------|------------------------------------------------------------------------------------------------------------------------------------------------------|
| [1]  | `gatewayClassName` | GatewayClassName used for this Gateway. This is the name of a GatewayClass resource.                                                                 |
| [2]  | `listeners`        | Logical endpoints that are bound on this Gateway's addresses. At least one Listener MUST be specified.                                               |
| [3]  | `protocol`         | The network protocol this listener expects to receive (only HTTP and HTTPS are implemented).                                                         |
| [4]  | `port`             | The network port.                                                                                                                                    |
| [5]  | `hostname`         | Hostname specifies the virtual hostname to match for protocol types that define this concept. When unspecified, “”, or *, all hostnames are matched. |
| [6]  | `tls`              | TLS configuration for the Listener. This field is required if the Protocol field is "HTTPS" or "TLS" and ignored otherwise.                          |
| [7]  | `certificateRef`   | The reference to Kubernetes object that contains a TLS certificate and private key.                                                                  |
| [8]  | `routes`           | A schema for associating routes with the Listener using selectors.                                                                                   |
| [9]  | `kind`             | The kind of the referent.                                                                                                                            |
| [10] | `selector`         | Routes in namespaces selected by the selector may be used by this Gateway routes to associate with the Gateway.                                      |
| [11] | `matchLabels`      | A set of route labels used for selecting routes to associate with the Gateway.                                                                       |

### Kind: `HTTPRoute`

`HTTPRoute` defines HTTP rules for mapping requests from a `Gateway` to Kubernetes Services. 

Register the `HTTPRoute` [definition](../../reference/dynamic-configuration/kubernetes-gateway.md#definitions) in the
Kubernetes cluster before creating `HTTPRoute` objects.

!!! info "Declaring HTTPRoute"

    ```yaml
    kind: HTTPRoute
    apiVersion: networking.x-k8s.io/v1alpha1
    metadata:
      name: http-app-1
      namespace: default
      labels:                                   # [1]
        app: foo
    spec:
      hostnames:                                # [2]
        - "whoami"
<<<<<<< HEAD
      rules:                                    # [3]
        - matches:                              # [4]
            - path:                             # [5]
                type: Exact                     # [6]
                value: /bar                     # [7]
            - headers:                          # [8]
                type: Exact                     # [9]
                values:                         # [10]
                  - foo: bar
          forwardTo:                            # [11]
            - serviceName: whoami               # [12]
              weight: 1                         # [13]
              port: 80                          # [14]
            - backendRef:                       # [15]
                group: traefik.containo.us      # [16]
                kind: TraefikService            # [17]
                name: api@internal              # [18]
              port: 80
              weight: 1
    ```

| Ref  | Attribute     | Description                                                                                                                                                                                                                                  |
|------|---------------|----------------------------------------------------------------------------------------------------------------------------------------------------------------------------------------------------------------------------------------------|
| [1]  | `labels`      | Labels to match with the `Gateway` labelselector.                                                                                                                                                                                            |
| [2]  | `hostnames`   | A set of hostname that should match against the HTTP Host header to select a HTTPRoute to process the request.                                                                                                                               |
| [3]  | `rules`       | A list of HTTP matchers, filters and actions.                                                                                                                                                                                                |
| [4]  | `matches`     | Conditions used for matching the rule against incoming HTTP requests. Each match is independent, i.e. this rule will be matched if **any** one of the matches is satisfied.                                                                  |
| [5]  | `path`        | An HTTP request path matcher. If this field is not specified, a default prefix match on the "/" path is provided.                                                                                                                            |
| [6]  | `type`        | Type of match against the path Value (supported types: `Exact`, `Prefix`).                                                                                                                                                                   |
| [7]  | `value`       | The value of the HTTP path to match against.                                                                                                                                                                                                 |
| [8]  | `headers`     | Conditions to select a HTTP route by matching HTTP request headers.                                                                                                                                                                          |
| [9]  | `type`        | Type of match for the HTTP request header match against the `values` (supported types: `Exact`).                                                                                                                                             |
| [10] | `values`      | A map of HTTP Headers to be matched. It MUST contain at least one entry.                                                                                                                                                                     |
| [11] | `forwardTo`   | The upstream target(s) where the request should be sent.                                                                                                                                                                                     |
| [12] | `serviceName` | The name of the referent service.                                                                                                                                                                                                            |
| [13] | `weight`      | The proportion of traffic forwarded to a targetRef, computed as weight/(sum of all weights in targetRefs).                                                                                                                                   |
| [14] | `port`        | The port of the referent service.                                                                                                                                                                                                            |
| [15] | `backendRef`  | The BackendRef is a reference to a backend (API object within a known namespace) to forward matched requests to. If both BackendRef and ServiceName are specified, ServiceName will be given precedence. Only `TraefikService` is supported. |
| [16] | `group`       | Group is the group of the referent. Only `traefik.containo.us` value is supported.                                                                                                                                                           |
| [17] | `kind`        | Kind is kind of the referent. Only `TraefikService` value is supported.                                                                                                                                                                      |
| [18] | `name`        | Name is the name of the referent.                                                                                                                                                                                                            |

### Kind: `TCPRoute`

`TCPRoute` allows mapping TCP requests from a `Gateway` to Kubernetes Services

Register the `TCPRoute` [definition](../../reference/dynamic-configuration/kubernetes-gateway.md#definitions) in the
Kubernetes cluster before creating `TCPRoute` objects.

!!! info "Declaring TCPRoute"

    ```yaml
    kind: TCPRoute
    apiVersion: networking.x-k8s.io/v1alpha1
    metadata:
      name: tcp-app-1
      namespace: default
      labels:                                   # [1]
        app: tcp-app-1
    spec:
      rules:                                    # [2]
        - forwardTo:                            # [3]
            - serviceName: whoamitcp            # [4]
              weight: 1                         # [5]
              port: 8080                        # [6]
            - backendRef:                       # [7]
                group: traefik.containo.us      # [8]
                kind: TraefikService            # [9]
                name: api@internal              # [10]
    ```

| Ref  | Attribute     | Description                                                                                                                                                                                                                                  |
|------|---------------|----------------------------------------------------------------------------------------------------------------------------------------------------------------------------------------------------------------------------------------------|
| [1]  | `labels`      | Labels to match with the `Gateway` labelselector.                                                                                                                                                                                            |
| [2]  | `rules`       | Rules are a list of TCP matchers and actions.                                                                                                                                                                                                |
| [3]  | `forwardTo`   | The upstream target(s) where the request should be sent.                                                                                                                                                                                     |
| [4]  | `serviceName` | The name of the referent service.                                                                                                                                                                                                            |
| [5]  | `weight`      | The proportion of traffic forwarded to a targetRef, computed as weight/(sum of all weights in targetRefs).                                                                                                                                   |
| [6]  | `port`        | The port of the referent service.                                                                                                                                                                                                            |
| [7]  | `backendRef`  | The BackendRef is a reference to a backend (API object within a known namespace) to forward matched requests to. If both BackendRef and ServiceName are specified, ServiceName will be given precedence. Only `TraefikService` is supported. |
| [8]  | `group`       | Group is the group of the referent. Only `traefik.containo.us` value is supported.                                                                                                                                                           |
| [9]  | `kind`        | Kind is kind of the referent. Only `TraefikService` value is supported.                                                                                                                                                                      |
| [10] | `name`        | Name is the name of the referent.                                                                                                                                                                                                            |

### Kind: `TLSRoute`

`TLSRoute` allows mapping TLS requests from a `Gateway` to Kubernetes Services

Register the `TLSRoute` [definition](../../reference/dynamic-configuration/kubernetes-gateway.md#definitions) in the
Kubernetes cluster before creating `TLSRoute` objects.

!!! info "Declaring TCPRoute"

    ```yaml
    kind: TLSRoute
    apiVersion: networking.x-k8s.io/v1alpha1
    metadata:
      name: tls-app-1
      namespace: default
      labels:                                   # [1]
        app: tls-app-1
    spec:
      rules:                                    # [2]
        - forwardTo:                            # [3]
            - serviceName: whoamitcp            # [4]
              weight: 1                         # [5]
              port: 8080                        # [6]
            - backendRef:                       # [7]
                group: traefik.containo.us      # [8]
                kind: TraefikService            # [9]
                name: api@internal              # [10]
=======
      rules:                        # [3]
        - matches:                  # [4]
            - path:                 # [5]
                type: Exact         # [6]
                value: /bar         # [7]
            - headers:              # [8]
                type: Exact         # [9]
                values:             # [10]
                  foo: bar
          forwardTo:                # [11]
            - serviceName: whoami   # [12]
              weight: 1             # [13]
              port: 80              # [14]
>>>>>>> 5dab09c4
    ```

| Ref  | Attribute     | Description                                                                                                                                                                                                                                  |
|------|---------------|----------------------------------------------------------------------------------------------------------------------------------------------------------------------------------------------------------------------------------------------|
| [1]  | `labels`      | Labels to match with the `Gateway` labelselector.                                                                                                                                                                                            |
| [2]  | `rules`       | Rules are a list of TCP matchers and actions.                                                                                                                                                                                                |
| [3]  | `forwardTo`   | The upstream target(s) where the request should be sent.                                                                                                                                                                                     |
| [4]  | `serviceName` | The name of the referent service.                                                                                                                                                                                                            |
| [5]  | `weight`      | The proportion of traffic forwarded to a targetRef, computed as weight/(sum of all weights in targetRefs).                                                                                                                                   |
| [6]  | `port`        | The port of the referent service.                                                                                                                                                                                                            |
| [7]  | `backendRef`  | The BackendRef is a reference to a backend (API object within a known namespace) to forward matched requests to. If both BackendRef and ServiceName are specified, ServiceName will be given precedence. Only `TraefikService` is supported. |
| [8]  | `group`       | Group is the group of the referent. Only `traefik.containo.us` value is supported.                                                                                                                                                           |
| [9]  | `kind`        | Kind is kind of the referent. Only `TraefikService` value is supported.                                                                                                                                                                      |
| [10] | `name`        | Name is the name of the referent.                                                                                                                                                                                                            |<|MERGE_RESOLUTION|>--- conflicted
+++ resolved
@@ -201,7 +201,6 @@
     spec:
       hostnames:                                # [2]
         - "whoami"
-<<<<<<< HEAD
       rules:                                    # [3]
         - matches:                              # [4]
             - path:                             # [5]
@@ -210,7 +209,7 @@
             - headers:                          # [8]
                 type: Exact                     # [9]
                 values:                         # [10]
-                  - foo: bar
+                  foo: bar
           forwardTo:                            # [11]
             - serviceName: whoami               # [12]
               weight: 1                         # [13]
@@ -313,21 +312,6 @@
                 group: traefik.containo.us      # [8]
                 kind: TraefikService            # [9]
                 name: api@internal              # [10]
-=======
-      rules:                        # [3]
-        - matches:                  # [4]
-            - path:                 # [5]
-                type: Exact         # [6]
-                value: /bar         # [7]
-            - headers:              # [8]
-                type: Exact         # [9]
-                values:             # [10]
-                  foo: bar
-          forwardTo:                # [11]
-            - serviceName: whoami   # [12]
-              weight: 1             # [13]
-              port: 80              # [14]
->>>>>>> 5dab09c4
     ```
 
 | Ref  | Attribute     | Description                                                                                                                                                                                                                                  |
