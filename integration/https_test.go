--- conflicted
+++ resolved
@@ -525,18 +525,6 @@
 	c.Assert(resp.StatusCode, checker.Equals, http.StatusNotFound)
 }
 
-<<<<<<< HEAD
-// modifyCertificateConfFileContent replaces the content of a HTTPS configuration file.
-func modifyCertificateConfFileContent(c *check.C, certFileName, confFileName string) {
-	tlsConf := types.Configuration{
-		TLSConfiguration: []*traefikTls.Configuration{
-			{
-				Certificate: &traefikTls.Certificate{
-					CertFile: traefikTls.FileOrContent("fixtures/https/" + certFileName + ".cert"),
-					KeyFile:  traefikTls.FileOrContent("fixtures/https/" + certFileName + ".key"),
-				},
-			},
-=======
 // TestWithSNIDynamicConfigRouteWithChangeForEmptyTlsConfiguration involves a client sending HTTPS requests with
 // SNI hostnames of "snitest.org" and "snitest.com". The test verifies
 // that traefik updates its configuration when the HTTPS configuration is modified, even if it totally deleted, and
@@ -561,7 +549,6 @@
 		TLSClientConfig: &tls.Config{
 			InsecureSkipVerify: true,
 			ServerName:         "snitest.org",
->>>>>>> 23c1a9ca
 		},
 	}
 
