package rancher

import (
	"context"
	"os"
	"time"

	"github.com/cenk/backoff"
	"github.com/containous/traefik/job"
	"github.com/containous/traefik/log"
	"github.com/containous/traefik/safe"
	"github.com/containous/traefik/types"
	"github.com/mitchellh/mapstructure"
	rancher "github.com/rancher/go-rancher/v2"
)

const (
	labelRancherStackServiceName = "io.rancher.stack_service.name"
	hostNetwork                  = "host"
)

var withoutPagination *rancher.ListOpts

// APIConfiguration contains configuration properties specific to the Rancher
// API provider.
type APIConfiguration struct {
	Endpoint  string `description:"Rancher server API HTTP(S) endpoint"`
	AccessKey string `description:"Rancher server API access key"`
	SecretKey string `description:"Rancher server API secret key"`
}

func init() {
	withoutPagination = &rancher.ListOpts{
		Filters: map[string]interface{}{"limit": 0},
	}
}

func (p *Provider) createClient() (*rancher.RancherClient, error) {
	rancherURL := getenv("CATTLE_URL", p.API.Endpoint)
	accessKey := getenv("CATTLE_ACCESS_KEY", p.API.AccessKey)
	secretKey := getenv("CATTLE_SECRET_KEY", p.API.SecretKey)

	return rancher.NewRancherClient(&rancher.ClientOpts{
		Url:       rancherURL,
		AccessKey: accessKey,
		SecretKey: secretKey,
	})
}

func getenv(key, fallback string) string {
	value := os.Getenv(key)
	if len(value) == 0 {
		return fallback
	}
	return value
}

func (p *Provider) apiProvide(configurationChan chan<- types.ConfigMessage, pool *safe.Pool, constraints types.Constraints) error {
	p.Constraints = append(p.Constraints, constraints...)

	if p.API == nil {
		p.API = &APIConfiguration{}
	}

	safe.Go(func() {
		operation := func() error {
			rancherClient, err := p.createClient()

			if err != nil {
				log.Errorf("Failed to create a client for rancher, error: %s", err)
				return err
			}

			ctx := context.Background()
			var stacks = listRancherStacks(rancherClient)
			var services = listRancherServices(rancherClient)
			var container = listRancherContainer(rancherClient)

			var rancherData = parseAPISourcedRancherData(stacks, services, container)

			configuration := p.buildConfiguration(rancherData)
			configurationChan <- types.ConfigMessage{
				ProviderName:  "rancher",
				Configuration: configuration,
			}

			if p.Watch {
				_, cancel := context.WithCancel(ctx)
				ticker := time.NewTicker(time.Second * time.Duration(p.RefreshSeconds))
				pool.Go(func(stop chan bool) {
					for {
						select {
						case <-ticker.C:
<<<<<<< HEAD

							log.Debugf("Refreshing new Data from Provider API")
							var stacks = listRancherStacks(rancherClient)
							var services = listRancherServices(rancherClient)
							var container = listRancherContainer(rancherClient)

							rancherData := parseAPISourcedRancherData(stacks, services, container)

							configuration := p.buildConfiguration(rancherData)
							if configuration != nil {
								configurationChan <- types.ConfigMessage{
									ProviderName:  "rancher",
									Configuration: configuration,
=======
							checkAPI, errAPI := rancherClient.ApiKey.List(withoutPagination)

							if errAPI != nil {
								log.Errorf("Cannot establish connection: %+v, Rancher API return: %+v; Skipping refresh Data from Rancher API.", errAPI, checkAPI)
							} else {
								log.Debugf("Refreshing new Data from Rancher API")
								stacks := listRancherStacks(rancherClient)
								services := listRancherServices(rancherClient)
								container := listRancherContainer(rancherClient)

								rancherData := parseAPISourcedRancherData(stacks, services, container)

								configuration := p.loadRancherConfig(rancherData)
								if configuration != nil {
									configurationChan <- types.ConfigMessage{
										ProviderName:  "rancher",
										Configuration: configuration,
									}
>>>>>>> 4afb3977
								}
							}
						case <-stop:
							ticker.Stop()
							cancel()
							return
						}
					}
				})
			}

			return nil
		}
		notify := func(err error, time time.Duration) {
			log.Errorf("Provider connection error %+v, retrying in %s", err, time)
		}
		err := backoff.RetryNotify(operation, job.NewBackOff(backoff.NewExponentialBackOff()), notify)
		if err != nil {
			log.Errorf("Cannot connect to Provider Endpoint %+v", err)
		}
	})

	return nil
}

func listRancherStacks(client *rancher.RancherClient) []*rancher.Stack {

	var stackList []*rancher.Stack

	stacks, err := client.Stack.List(withoutPagination)

	if err != nil {
		log.Errorf("Cannot get Provider Stacks %+v", err)
	}

	for k := range stacks.Data {
		stackList = append(stackList, &stacks.Data[k])
	}

	return stackList
}

func listRancherServices(client *rancher.RancherClient) []*rancher.Service {

	var servicesList []*rancher.Service

	services, err := client.Service.List(withoutPagination)

	if err != nil {
		log.Errorf("Cannot get Provider Services %+v", err)
	}

	for k := range services.Data {
		servicesList = append(servicesList, &services.Data[k])
	}

	return servicesList
}

func listRancherContainer(client *rancher.RancherClient) []*rancher.Container {

	var containerList []*rancher.Container

	container, err := client.Container.List(withoutPagination)

	if err != nil {
		log.Errorf("Cannot get Provider Services %+v", err)
	}

	valid := true

	for valid {
		for k := range container.Data {
			containerList = append(containerList, &container.Data[k])
		}

		container, err = container.Next()

		if err != nil {
			break
		}

		if container == nil || len(container.Data) == 0 {
			valid = false
		}
	}

	return containerList
}

func parseAPISourcedRancherData(stacks []*rancher.Stack, services []*rancher.Service, containers []*rancher.Container) []rancherData {
	var rancherDataList []rancherData

	for _, stack := range stacks {

		for _, service := range services {

			if service.StackId != stack.Id {
				continue
			}

			rData := rancherData{
				Name:       service.Name + "/" + stack.Name,
				Health:     service.HealthState,
				State:      service.State,
				Labels:     make(map[string]string),
				Containers: []string{},
			}

			if service.LaunchConfig == nil || service.LaunchConfig.Labels == nil {
				log.Warnf("Rancher Service Labels are missing. Stack: %s, service: %s", stack.Name, service.Name)
			} else {
				for key, value := range service.LaunchConfig.Labels {
					rData.Labels[key] = value.(string)
				}
			}

			for _, container := range containers {
				if container.Labels[labelRancherStackServiceName] == stack.Name+"/"+service.Name &&
					containerFilter(container.Name, container.HealthState, container.State) {

					if container.NetworkMode == hostNetwork {
						var endpoints []*rancher.PublicEndpoint
						err := mapstructure.Decode(service.PublicEndpoints, &endpoints)

						if err != nil {
							log.Errorf("Failed to decode PublicEndpoint: %v", err)
							continue
						}

						if len(endpoints) > 0 {
							rData.Containers = append(rData.Containers, endpoints[0].IpAddress)
						}
					} else {
						rData.Containers = append(rData.Containers, container.PrimaryIpAddress)
					}
				}
			}
			rancherDataList = append(rancherDataList, rData)
		}
	}

	return rancherDataList
}<|MERGE_RESOLUTION|>--- conflicted
+++ resolved
@@ -91,21 +91,6 @@
 					for {
 						select {
 						case <-ticker.C:
-<<<<<<< HEAD
-
-							log.Debugf("Refreshing new Data from Provider API")
-							var stacks = listRancherStacks(rancherClient)
-							var services = listRancherServices(rancherClient)
-							var container = listRancherContainer(rancherClient)
-
-							rancherData := parseAPISourcedRancherData(stacks, services, container)
-
-							configuration := p.buildConfiguration(rancherData)
-							if configuration != nil {
-								configurationChan <- types.ConfigMessage{
-									ProviderName:  "rancher",
-									Configuration: configuration,
-=======
 							checkAPI, errAPI := rancherClient.ApiKey.List(withoutPagination)
 
 							if errAPI != nil {
@@ -118,13 +103,12 @@
 
 								rancherData := parseAPISourcedRancherData(stacks, services, container)
 
-								configuration := p.loadRancherConfig(rancherData)
+								configuration := p.buildConfiguration(rancherData)
 								if configuration != nil {
 									configurationChan <- types.ConfigMessage{
 										ProviderName:  "rancher",
 										Configuration: configuration,
 									}
->>>>>>> 4afb3977
 								}
 							}
 						case <-stop:
